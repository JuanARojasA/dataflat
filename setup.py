--- conflicted
+++ resolved
@@ -49,11 +49,7 @@
             'Topic :: Scientific/Engineering',
             'Topic :: Software Development :: Libraries',
             'Topic :: Software Development :: Libraries :: Python Modules',
-<<<<<<< HEAD
-            'Topic :: Software Development :: Pre-processors',
-=======
             'Topic :: Software Development :: Pre-processors'
->>>>>>> e7a52f84
         ],
     python_requires='>=3.9',
     install_requires=["pandas","typeguard"],
